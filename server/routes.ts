import type { Express } from "express";
import { createServer, type Server } from "http";
import { WebSocketServer, WebSocket } from "ws";
import { storage } from "./storage";
import { setupAuth, isAuthenticated } from "./replitAuth";
import { zkpAuthenticated } from "./services/zkpAuth";
import zkpAuthRoutes from "./routes/zkpAuth";
import { insertProjectSchema, insertProjectFileSchema } from "@shared/schema";
import { consciousnessService } from "./services/consciousness";
import { superintelligenceService } from "./services/superintelligence";
import { aiProviderService } from "./services/aiProviders";
import { projectMemoryService } from "./services/projectMemory";
import { agenticOrchestrationService } from "./services/agentic/orchestrationService";
import { collaborationService } from "./services/collaborationService";
import projectMemoryRoutes from "./routes/projectMemory";
import templateRoutes from "./routes/templates";
import sandboxRoutes from "./routes/sandbox";
import scrapeRoutes from "./routes/scrape";
import subscriptionRoutes from "./routes/subscriptions";
import replitUserSearchRoutes from "./routes/replitUserSearch";
import consciousnessRoutes from "./routes/consciousness.js";
import agenticRoutes from "./routes/agentic";
import multiagentRoutes from "./routes/multiagent";
import webSearchRoutes from "./routes/webSearch";
import consciousnessInfrastructureRoutes from "./routes/consciousness-infrastructure";
<<<<<<< HEAD
import realConsciousnessRoutes from "./routes/real-consciousness";
import intelligenceRoutes from "./routes/intelligence";
=======
import realConsciousnessRoutes from "./routes/real-consciousness.js";
>>>>>>> 860e5e5c
import { WebSocketMessage, createRoomId } from "@shared/collaboration";
import { OperationalTransform } from "@shared/operationalTransform";

export async function registerRoutes(app: Express): Promise<Server> {
  // Auth middleware - Comment out Replit auth for now
  // await setupAuth(app);
  
  // ZKP Auth routes
  app.use('/api/zkp', zkpAuthRoutes);

  // Auth routes - Use ZKP authentication
  app.get('/api/auth/user', zkpAuthenticated, async (req: any, res) => {
    try {
      const userId = req.user.claims.sub;
      const user = await storage.getUser(userId);
      res.json(user);
    } catch (error) {
      console.error("Error fetching user:", error);
      res.status(500).json({ message: "Failed to fetch user" });
    }
  });

  // Folder Management Routes
  // Create a folder by placing a marker file so empty folders can be represented
  app.post('/api/projects/:id/folders', zkpAuthenticated, async (req: any, res) => {
    try {
      const projectId = parseInt(req.params.id);
      const { path } = req.body || {};
      const project = await storage.getProject(projectId);
      if (!project || project.userId !== req.user.claims.sub) {
        return res.status(403).json({ message: 'Access denied' });
      }
      if (!path || typeof path !== 'string') {
        return res.status(400).json({ message: 'path is required' });
      }
      const normalized = path.replace(/\\/g, '/').replace(/\/$/, '');
      const markerPath = `${normalized}/.folder`;
      const existing = await storage.getProjectFile(projectId, markerPath);
      if (existing) {
        return res.json({ success: true, created: false });
      }
      const marker = await storage.createProjectFile({
        projectId,
        filePath: markerPath,
        fileType: 'txt',
        content: '',
        version: 1,
      } as any);
      res.json({ success: true, created: true, marker });
    } catch (error) {
      console.error('Error creating folder:', error);
      res.status(500).json({ message: 'Failed to create folder' });
    }
  });

  // Delete folder (recursively delete all files with prefix)
  app.delete('/api/projects/:id/folders/*', zkpAuthenticated, async (req: any, res) => {
    try {
      const projectId = parseInt(req.params.id);
      const folderPath = (req.params[0] as string).replace(/\\/g, '/').replace(/\/$/, '');
      const project = await storage.getProject(projectId);
      if (!project || project.userId !== req.user.claims.sub) {
        return res.status(403).json({ message: 'Access denied' });
      }
      const all = await storage.getProjectFiles(projectId);
      const toDelete = all.filter(f => f.filePath === folderPath || f.filePath.startsWith(folderPath + '/'));
      for (const f of toDelete) {
        await storage.deleteProjectFile(f.id);
      }
      res.json({ success: true, deleted: toDelete.length });
    } catch (error) {
      console.error('Error deleting folder:', error);
      res.status(500).json({ message: 'Failed to delete folder' });
    }
  });

  // Rename/Move folder (update prefix for all matching files)
  app.post('/api/projects/:id/folders/rename', zkpAuthenticated, async (req: any, res) => {
    try {
      const projectId = parseInt(req.params.id);
      const { fromPath, toPath } = req.body || {};
      const project = await storage.getProject(projectId);
      if (!project || project.userId !== req.user.claims.sub) {
        return res.status(403).json({ message: 'Access denied' });
      }
      if (!fromPath || !toPath) {
        return res.status(400).json({ message: 'fromPath and toPath are required' });
      }
      const fromNorm = (fromPath as string).replace(/\\/g, '/').replace(/\/$/, '');
      const toNorm = (toPath as string).replace(/\\/g, '/').replace(/\/$/, '');
      if (fromNorm === toNorm) return res.json({ success: true, moved: 0 });
      const all = await storage.getProjectFiles(projectId);
      // Prevent conflicts: ensure no target path already exists for any file
      const conflicts = all.some(f => f.filePath.startsWith(fromNorm + '/') && all.find(x => x.filePath === f.filePath.replace(fromNorm + '/', toNorm + '/')));
      if (conflicts) {
        return res.status(409).json({ message: 'Destination already contains conflicting files' });
      }
      let moved = 0;
      for (const f of all) {
        if (f.filePath === fromNorm) {
          await storage.updateProjectFile(f.id, { filePath: toNorm });
          moved++;
        } else if (f.filePath.startsWith(fromNorm + '/')) {
          const newPath = f.filePath.replace(fromNorm + '/', toNorm + '/');
          await storage.updateProjectFile(f.id, { filePath: newPath });
          moved++;
        }
      }
      res.json({ success: true, moved });
    } catch (error) {
      console.error('Error renaming/moving folder:', error);
      res.status(500).json({ message: 'Failed to rename/move folder' });
    }
  });

  // Delete a file by path
  app.delete('/api/projects/:id/files/*', zkpAuthenticated, async (req: any, res) => {
    try {
      const projectId = parseInt(req.params.id);
      const filePath = req.params[0];
      const project = await storage.getProject(projectId);

      if (!project || project.userId !== req.user.claims.sub) {
        return res.status(403).json({ message: "Access denied" });
      }

      const file = await storage.getProjectFile(projectId, filePath);
      if (!file) {
        return res.status(404).json({ message: "File not found" });
      }

      await storage.deleteProjectFile(file.id);
      res.json({ success: true });
    } catch (error) {
      console.error("Error deleting file:", error);
      res.status(500).json({ message: "Failed to delete file" });
    }
  });

  // Rename/Move a file: body { fromPath: string, toPath: string }
  app.post('/api/projects/:id/files/rename', zkpAuthenticated, async (req: any, res) => {
    try {
      const projectId = parseInt(req.params.id);
      const { fromPath, toPath } = req.body || {};
      const project = await storage.getProject(projectId);

      if (!project || project.userId !== req.user.claims.sub) {
        return res.status(403).json({ message: "Access denied" });
      }

      if (!fromPath || !toPath) {
        return res.status(400).json({ message: 'fromPath and toPath are required' });
      }

      const src = await storage.getProjectFile(projectId, fromPath);
      if (!src) {
        return res.status(404).json({ message: "Source file not found" });
      }

      // Prevent overwriting existing file
      const existing = await storage.getProjectFile(projectId, toPath);
      if (existing) {
        return res.status(409).json({ message: "Destination already exists" });
      }

      const updated = await storage.updateProjectFile(src.id, { filePath: toPath });
      res.json(updated);
    } catch (error) {
      console.error("Error renaming/moving file:", error);
      res.status(500).json({ message: "Failed to rename/move file" });
    }
  });

  // Legacy logout route for compatibility
  app.get('/api/logout', (req, res) => {
    // Clear any cookies if they exist
    res.clearCookie('token');
    res.clearCookie('session');
    res.json({ success: true, message: 'Logged out successfully' });
  });

  // Profile management routes
  app.get('/api/profile', zkpAuthenticated, async (req: any, res) => {
    try {
      const userId = req.user.claims.sub;
      const user = await storage.getUser(userId);
      
      if (!user) {
        return res.status(404).json({ message: "User not found" });
      }
      
      // Return profile data without sensitive info
      const profile = {
        id: user.id,
        email: user.email,
        username: user.username,
        firstName: user.firstName,
        lastName: user.lastName,
        createdAt: user.createdAt,
        plan: user.subscriptionTier || 'explorer',
        monthlyCredits: user.monthlyCredits,
        usedCredits: user.usedCredits,
        creditResetDate: user.creditResetDate
      };
      
      res.json(profile);
    } catch (error) {
      console.error("Error fetching profile:", error);
      res.status(500).json({ message: "Failed to fetch profile" });
    }
  });

  app.put('/api/profile', zkpAuthenticated, async (req: any, res) => {
    try {
      const userId = req.user.claims.sub;
      const { firstName, lastName } = req.body;
      
      // Get the user first
      const user = await storage.getUser(userId);
      if (!user) {
        return res.status(404).json({ message: "User not found" });
      }
      
      // Update user profile using db directly
      const { db } = await import("./db");
      const { users } = await import("@shared/schema");
      const { eq } = await import("drizzle-orm");
      
      const [updatedUser] = await db.update(users)
        .set({ 
          firstName,
          lastName,
          updatedAt: new Date()
        })
        .where(eq(users.id, userId))
        .returning();
      
      res.json({
        success: true,
        user: {
          id: updatedUser.id,
          email: updatedUser.email,
          username: updatedUser.username,
          firstName: updatedUser.firstName,
          lastName: updatedUser.lastName
        }
      });
    } catch (error) {
      console.error("Error updating profile:", error);
      res.status(500).json({ message: "Failed to update profile" });
    }
  });

  app.delete('/api/profile', zkpAuthenticated, async (req: any, res) => {
    try {
      const userId = req.user.claims.sub;
      
      // Delete all user's projects first
      const projects = await storage.getProjectsByUserId(userId);
      for (const project of projects) {
        await storage.deleteProject(project.id);
      }
      
      // Delete user account using db directly
      const { db } = await import("./db");
      const { users } = await import("@shared/schema");
      const { eq } = await import("drizzle-orm");
      
      await db.delete(users).where(eq(users.id, userId));
      
      res.json({ success: true, message: 'Account deleted successfully' });
    } catch (error) {
      console.error("Error deleting account:", error);
      res.status(500).json({ message: "Failed to delete account" });
    }
  });

  // Project Management Routes
  app.get('/api/projects', zkpAuthenticated, async (req: any, res) => {
    try {
      const userId = req.user.claims.sub;
      const projects = await storage.getProjectsByUserId(userId);
      res.json(projects);
    } catch (error) {
      console.error("Error fetching projects:", error);
      res.status(500).json({ message: "Failed to fetch projects" });
    }
  });

  app.post('/api/projects', zkpAuthenticated, async (req: any, res) => {
    try {
      const userId = req.user.claims.sub;
      const projectData = insertProjectSchema.parse({ ...req.body, userId });
      const project = await storage.createProject(projectData);
      res.json(project);
    } catch (error) {
      console.error("Error creating project:", error);
      res.status(500).json({ message: "Failed to create project" });
    }
  });

  app.get('/api/projects/:id', zkpAuthenticated, async (req: any, res) => {
    try {
      const projectId = parseInt(req.params.id);
      const project = await storage.getProject(projectId);
      
      if (!project) {
        return res.status(404).json({ message: "Project not found" });
      }
      
      // Check if user owns the project
      if (project.userId !== req.user.claims.sub) {
        return res.status(403).json({ message: "Access denied" });
      }
      
      res.json(project);
    } catch (error) {
      console.error("Error fetching project:", error);
      res.status(500).json({ message: "Failed to fetch project" });
    }
  });

  app.put('/api/projects/:id', zkpAuthenticated, async (req: any, res) => {
    try {
      const projectId = parseInt(req.params.id);
      const project = await storage.getProject(projectId);
      
      if (!project) {
        return res.status(404).json({ message: "Project not found" });
      }
      
      if (project.userId !== req.user.claims.sub) {
        return res.status(403).json({ message: "Access denied" });
      }
      
      const updatedProject = await storage.updateProject(projectId, req.body);
      res.json(updatedProject);
    } catch (error) {
      console.error("Error updating project:", error);
      res.status(500).json({ message: "Failed to update project" });
    }
  });

  app.delete('/api/projects/:id', zkpAuthenticated, async (req: any, res) => {
    try {
      const projectId = parseInt(req.params.id);
      const project = await storage.getProject(projectId);
      
      if (!project) {
        return res.status(404).json({ message: "Project not found" });
      }
      
      if (project.userId !== req.user.claims.sub) {
        return res.status(403).json({ message: "Access denied" });
      }
      
      await storage.deleteProject(projectId);
      res.json({ message: "Project deleted successfully" });
    } catch (error) {
      console.error("Error deleting project:", error);
      res.status(500).json({ message: "Failed to delete project" });
    }
  });

  // File Management Routes
  app.get('/api/projects/:id/files', zkpAuthenticated, async (req: any, res) => {
    try {
      const projectId = parseInt(req.params.id);
      const project = await storage.getProject(projectId);
      
      if (!project || project.userId !== req.user.claims.sub) {
        return res.status(403).json({ message: "Access denied" });
      }
      
      const files = await storage.getProjectFiles(projectId);
      res.json(files);
    } catch (error) {
      console.error("Error fetching files:", error);
      res.status(500).json({ message: "Failed to fetch files" });
    }
  });

  app.post('/api/projects/:id/files', zkpAuthenticated, async (req: any, res) => {
    try {
      const projectId = parseInt(req.params.id);
      const project = await storage.getProject(projectId);
      
      if (!project || project.userId !== req.user.claims.sub) {
        return res.status(403).json({ message: "Access denied" });
      }
      
      const fileData = insertProjectFileSchema.parse({ ...req.body, projectId });
      const file = await storage.createProjectFile(fileData);
      res.json(file);
    } catch (error) {
      console.error("Error creating file:", error);
      res.status(500).json({ message: "Failed to create file" });
    }
  });

  app.get('/api/projects/:id/files/*', zkpAuthenticated, async (req: any, res) => {
    try {
      const projectId = parseInt(req.params.id);
      const filePath = req.params[0];
      const project = await storage.getProject(projectId);
      
      if (!project || project.userId !== req.user.claims.sub) {
        return res.status(403).json({ message: "Access denied" });
      }
      
      const file = await storage.getProjectFile(projectId, filePath);
      if (!file) {
        return res.status(404).json({ message: "File not found" });
      }
      
      res.json(file);
    } catch (error) {
      console.error("Error fetching file:", error);
      res.status(500).json({ message: "Failed to fetch file" });
    }
  });

  app.put('/api/projects/:id/files/*', zkpAuthenticated, async (req: any, res) => {
    try {
      const projectId = parseInt(req.params.id);
      const filePath = req.params[0];
      const project = await storage.getProject(projectId);
      
      if (!project || project.userId !== req.user.claims.sub) {
        return res.status(403).json({ message: "Access denied" });
      }
      
      const file = await storage.getProjectFile(projectId, filePath);
      if (!file) {
        return res.status(404).json({ message: "File not found" });
      }
      
      const updatedFile = await storage.updateProjectFile(file.id, req.body);
      res.json(updatedFile);
    } catch (error) {
      console.error("Error updating file:", error);
      res.status(500).json({ message: "Failed to update file" });
    }
  });

  // AI Provider Routes
  app.post('/api/ai/generate', zkpAuthenticated, async (req: any, res) => {
    try {
      const { prompt, provider = 'anthropic', projectId } = req.body;
      const userId = req.user.claims.sub;
      
      const result = await aiProviderService.generateCode(prompt, provider, projectId);
      
      // Track usage
      await storage.createAiProviderUsage({
        userId,
        provider,
        serviceType: 'basic_coding',
        tokensUsed: result.tokensUsed,
        costUsd: result.cost,
      });
      
      res.json(result);
    } catch (error) {
      console.error("Error generating code:", error);
      res.status(500).json({ message: "Failed to generate code" });
    }
  });

  // GPT-OSS test endpoint (only enabled in development)
  if (process.env.NODE_ENV === 'development') {
    app.post('/api/test/gptoss', async (req, res) => {
      try {
        const { prompt, model = 'gpt-oss-20b' } = req.body;
        const result = await aiProviderService.generateCode(prompt, model);
        res.json(result);
      } catch (error: any) {
        console.error("GPT-OSS test error:", error);
        res.status(500).json({ message: error.message });
      }
    });
  }

  app.post('/api/ai/chat', zkpAuthenticated, async (req: any, res) => {
    try {
      const { message, provider = 'anthropic', projectId, enableWebSearch = false } = req.body;
      const userId = req.user.claims.sub;
      
      // Get relevant memories if projectId is provided
      let contextualHints: string[] = [];
      if (projectId) {
        contextualHints = await projectMemoryService.applyLearnedPatterns(projectId, message);
      }
      
      // Add contextual hints to the message
      let enhancedMessage = contextualHints.length > 0 
        ? `${message}\n\nContext from previous interactions:\n${contextualHints.join('\n')}`
        : message;
      
      // Check if web search is enabled and if the query needs real-time information
      if (enableWebSearch) {
        try {
          // Use orchestration service to determine if web search is needed
          const orchestrationRequest = {
            userId,
            projectId,
            request: enhancedMessage,
            context: {
              domain: 'web_research',
              complexity: 'moderate' as const,
              capabilities: ['web_search', 'real_time_info']
            }
          };
          
          const orchestrationResult = await agenticOrchestrationService.processRequest(orchestrationRequest);
          
          if (orchestrationResult.strategy === 'agentic' && orchestrationResult.webSearchResults) {
            // Add web search results to the enhanced message
            enhancedMessage = `${enhancedMessage}\n\nCurrent web information:\n${JSON.stringify(orchestrationResult.webSearchResults, null, 2)}`;
          }
        } catch (webSearchError) {
          console.warn('Web search failed, continuing with regular chat:', webSearchError);
        }
      }
      
      const result = await aiProviderService.chat(enhancedMessage, provider, projectId);
      
      // Learn from the interaction if projectId is provided
      if (projectId && result.response) {
        await projectMemoryService.learnFromInteraction(
          projectId,
          'code_generation',
          result.response,
          { 
            userMessage: message,
            provider,
            timestamp: new Date().toISOString()
          }
        );
      }
      
      // Track usage
      await storage.createAiProviderUsage({
        userId,
        provider,
        serviceType: 'basic_coding',
        tokensUsed: result.tokensUsed,
        costUsd: result.cost,
      });
      
      res.json(result);
    } catch (error) {
      console.error("Error processing chat:", error);
      res.status(500).json({ message: "Failed to process chat message" });
    }
  });

  // Consciousness Layer Routes
  app.post('/api/consciousness/activate', zkpAuthenticated, async (req: any, res) => {
    try {
      const { projectId } = req.body;
      const userId = req.user.claims.sub;
      
      const project = await storage.getProject(projectId);
      if (!project || project.userId !== userId) {
        return res.status(403).json({ message: "Access denied" });
      }
      
      const session = await consciousnessService.activate(userId, projectId);
      
      // Update project to enable consciousness
      await storage.updateProject(projectId, { consciousnessEnabled: true });
      
      res.json(session);
    } catch (error) {
      console.error("Error activating consciousness:", error);
      res.status(500).json({ message: "Failed to activate consciousness" });
    }
  });

  app.post('/api/consciousness/query', zkpAuthenticated, async (req: any, res) => {
    try {
      const { sessionId, query, projectId } = req.body;
      const userId = req.user.claims.sub;
      
      const project = await storage.getProject(projectId);
      if (!project || project.userId !== userId) {
        return res.status(403).json({ message: "Access denied" });
      }
      
      const result = await consciousnessService.query(sessionId, query, projectId);
      
      // Track usage
      await storage.createAiProviderUsage({
        userId,
        provider: 'spaceagent',
        serviceType: 'consciousness',
        tokensUsed: result.tokensUsed || 0,
        costUsd: result.cost || '0',
      });
      
      res.json(result);
    } catch (error) {
      console.error("Error processing consciousness query:", error);
      res.status(500).json({ message: "Failed to process consciousness query" });
    }
  });

  app.get('/api/consciousness/context/:projectId', zkpAuthenticated, async (req: any, res) => {
    try {
      const projectId = parseInt(req.params.projectId);
      const userId = req.user.claims.sub;
      
      const project = await storage.getProject(projectId);
      if (!project || project.userId !== userId) {
        return res.status(403).json({ message: "Access denied" });
      }
      
      const context = await storage.getConsciousnessContext(projectId);
      res.json(context);
    } catch (error) {
      console.error("Error fetching consciousness context:", error);
      res.status(500).json({ message: "Failed to fetch consciousness context" });
    }
  });

  // Superintelligence Layer Routes
  app.post('/api/superintelligence/analyze', zkpAuthenticated, async (req: any, res) => {
    try {
      const { projectId, fileId, code, language } = req.body;
      const userId = req.user.claims.sub;
      
      if (!projectId || !code) {
        return res.status(400).json({ error: "Missing required fields" });
      }
      
      const project = await storage.getProject(parseInt(projectId));
      if (!project || project.userId !== userId) {
        return res.status(403).json({ message: "Access denied" });
      }
      
      const analysis = await superintelligenceService.analyzeCode(
        parseInt(projectId),
        fileId || '',
        code,
        language
      );
      
      res.json({ analysis });
    } catch (error) {
      console.error("Code analysis error:", error);
      res.status(500).json({ error: "Failed to analyze code" });
    }
  });

  app.post('/api/superintelligence/optimize', zkpAuthenticated, async (req: any, res) => {
    try {
      const { projectId, analysis } = req.body;
      const userId = req.user.claims.sub;
      
      if (!projectId || !analysis) {
        return res.status(400).json({ error: "Missing required fields" });
      }
      
      const project = await storage.getProject(parseInt(projectId));
      if (!project || project.userId !== userId) {
        return res.status(403).json({ message: "Access denied" });
      }
      
      const optimizations = await superintelligenceService.optimizePerformance(
        parseInt(projectId),
        analysis
      );
      
      res.json({ optimizations });
    } catch (error) {
      console.error("Optimization error:", error);
      res.status(500).json({ error: "Failed to generate optimizations" });
    }
  });

  app.post('/api/superintelligence/recommend', zkpAuthenticated, async (req: any, res) => {
    try {
      const { projectId, projectType, currentStructure } = req.body;
      const userId = req.user.claims.sub;
      
      if (!projectId || !projectType) {
        return res.status(400).json({ error: "Missing required fields" });
      }
      
      const project = await storage.getProject(parseInt(projectId));
      if (!project || project.userId !== userId) {
        return res.status(403).json({ message: "Access denied" });
      }
      
      const recommendations = await superintelligenceService.recommendArchitecture(
        parseInt(projectId),
        projectType,
        currentStructure || {}
      );
      
      res.json({ recommendations });
    } catch (error) {
      console.error("Recommendation error:", error);
      res.status(500).json({ error: "Failed to generate recommendations" });
    }
  });

  app.post('/api/superintelligence/predict-bugs', zkpAuthenticated, async (req: any, res) => {
    try {
      const { projectId, code } = req.body;
      const userId = req.user.claims.sub;
      
      if (!projectId || !code) {
        return res.status(400).json({ error: "Missing required fields" });
      }
      
      const project = await storage.getProject(parseInt(projectId));
      if (!project || project.userId !== userId) {
        return res.status(403).json({ message: "Access denied" });
      }
      
      const predictions = await superintelligenceService.predictBugs(
        parseInt(projectId),
        code
      );
      
      res.json({ predictions });
    } catch (error) {
      console.error("Bug prediction error:", error);
      res.status(500).json({ error: "Failed to predict bugs" });
    }
  });

  app.get('/api/superintelligence/analyses/:projectId', zkpAuthenticated, async (req: any, res) => {
    try {
      const projectId = parseInt(req.params.projectId);
      const userId = req.user.claims.sub;
      
      const project = await storage.getProject(projectId);
      if (!project || project.userId !== userId) {
        return res.status(403).json({ message: "Access denied" });
      }
      
      const analyses = await superintelligenceService.getProjectAnalyses(projectId);
      res.json({ analyses });
    } catch (error) {
      console.error("Error fetching analyses:", error);
      res.status(500).json({ error: "Failed to fetch analyses" });
    }
  });

  app.get('/api/superintelligence/optimizations/:projectId', zkpAuthenticated, async (req: any, res) => {
    try {
      const projectId = parseInt(req.params.projectId);
      const userId = req.user.claims.sub;
      
      const project = await storage.getProject(projectId);
      if (!project || project.userId !== userId) {
        return res.status(403).json({ message: "Access denied" });
      }
      
      const optimizations = await superintelligenceService.getProjectOptimizations(projectId);
      res.json({ optimizations });
    } catch (error) {
      console.error("Error fetching optimizations:", error);
      res.status(500).json({ error: "Failed to fetch optimizations" });
    }
  });

  app.get('/api/superintelligence/recommendations/:projectId', zkpAuthenticated, async (req: any, res) => {
    try {
      const projectId = parseInt(req.params.projectId);
      const userId = req.user.claims.sub;
      
      const project = await storage.getProject(projectId);
      if (!project || project.userId !== userId) {
        return res.status(403).json({ message: "Access denied" });
      }
      
      const recommendations = await superintelligenceService.getProjectRecommendations(projectId);
      res.json({ recommendations });
    } catch (error) {
      console.error("Error fetching recommendations:", error);
      res.status(500).json({ error: "Failed to fetch recommendations" });
    }
  });

  // Multi-Agent System Routes
  app.post('/api/multiagent/start', zkpAuthenticated, async (req: any, res) => {
    try {
      const { projectId, goal } = req.body;
      const userId = req.user.claims.sub;
      
      if (!projectId || !goal) {
        return res.status(400).json({ error: "Missing required fields" });
      }
      
      const project = await storage.getProject(parseInt(projectId));
      if (!project || project.userId !== userId) {
        return res.status(403).json({ message: "Access denied" });
      }
      
      const { multiAgentService } = await import("./services/multiAgent");
      await multiAgentService.startCollaboration(parseInt(projectId), userId, goal);
      
      res.json({ success: true, message: "Multi-agent collaboration started" });
    } catch (error) {
      console.error("Multi-agent start error:", error);
      res.status(500).json({ error: "Failed to start multi-agent collaboration" });
    }
  });

  app.get('/api/multiagent/status', zkpAuthenticated, async (req: any, res) => {
    try {
      const { multiAgentService } = await import("./services/multiAgent");
      const status = await multiAgentService.getStatus();
      const agentStatuses = multiAgentService.getAgentStatuses();
      
      res.json({ status, agentStatuses });
    } catch (error) {
      console.error("Multi-agent status error:", error);
      res.status(500).json({ error: "Failed to get multi-agent status" });
    }
  });

  // Deployment Intelligence Routes
  app.post('/api/deployments/deploy', zkpAuthenticated, async (req: any, res) => {
    try {
      const { projectId, environment, version, features } = req.body;
      const userId = req.user.claims.sub;
      
      if (!projectId || !environment || !version) {
        return res.status(400).json({ error: "Missing required fields" });
      }
      
      const project = await storage.getProject(parseInt(projectId));
      if (!project || project.userId !== userId) {
        return res.status(403).json({ message: "Access denied" });
      }
      
      const { deploymentService } = await import("./services/deployment");
      const deployment = await deploymentService.deployWithIntelligence({
        projectId: parseInt(projectId),
        environment,
        version,
        features: features || []
      }, userId);
      
      res.json({ deployment });
    } catch (error) {
      console.error("Deployment error:", error);
      res.status(500).json({ error: "Failed to deploy" });
    }
  });

  app.get('/api/deployments/:projectId/analytics', zkpAuthenticated, async (req: any, res) => {
    try {
      const projectId = parseInt(req.params.projectId);
      const userId = req.user.claims.sub;
      
      const project = await storage.getProject(projectId);
      if (!project || project.userId !== userId) {
        return res.status(403).json({ message: "Access denied" });
      }
      
      const { deploymentService } = await import("./services/deployment");
      const analytics = await deploymentService.getDeploymentAnalytics(projectId);
      
      res.json(analytics);
    } catch (error) {
      console.error("Analytics error:", error);
      res.status(500).json({ error: "Failed to fetch deployment analytics" });
    }
  });

  app.post('/api/deployments/rollback', zkpAuthenticated, async (req: any, res) => {
    try {
      const { deploymentId } = req.body;
      const userId = req.user.claims.sub;
      
      if (!deploymentId) {
        return res.status(400).json({ error: "Missing deployment ID" });
      }
      
      // Verify deployment ownership
      const { deploymentService } = await import("./services/deployment");
      const { db } = await import("./db");
      const { deployments } = await import("@shared/schema");
      const { eq } = await import("drizzle-orm");
      
      const [deployment] = await db.select()
        .from(deployments)
        .where(eq(deployments.id, deploymentId));
      
      if (!deployment) {
        return res.status(404).json({ error: "Deployment not found" });
      }
      
      const project = await storage.getProject(deployment.projectId);
      if (!project || project.userId !== userId) {
        return res.status(403).json({ message: "Access denied" });
      }
      
      await deploymentService.performRollback(deployment);
      
      res.json({ success: true, message: "Rollback initiated" });
    } catch (error) {
      console.error("Rollback error:", error);
      res.status(500).json({ error: "Failed to rollback" });
    }
  });

  // Register project memory routes
  app.use(projectMemoryRoutes);
  
  // Register template routes
  app.use('/api', templateRoutes);

  // Register subscription routes
  app.use('/api/subscriptions', subscriptionRoutes);
  
  // Register Replit user search routes
  app.use('/api/replit-users', replitUserSearchRoutes);
  
  // Register consciousness routes
  app.use('/api/consciousness', consciousnessRoutes);
  
  // Register agentic system routes
  app.use('/api/agentic', agenticRoutes);
  
  // Register multi-agent system routes
  app.use('/api/multiagent', multiagentRoutes);
  
  // Register web search routes
  app.use('/api/web-search', webSearchRoutes);
  
  // Register consciousness infrastructure routes
  app.use('/api/consciousness-infrastructure', consciousnessInfrastructureRoutes);
  
  // Register REAL consciousness routes
  app.use('/api/real-consciousness', realConsciousnessRoutes);
  
  // Register Unified Intelligence System routes
  app.use('/api/intelligence', intelligenceRoutes);

  // Create HTTP server
  const httpServer = createServer(app);

  // Enhanced WebSocket server for real-time collaboration
  const wss = new WebSocketServer({ server: httpServer, path: '/ws' });

  interface ExtendedWebSocket extends WebSocket {
    userId?: string;
    roomId?: string;
  }

  wss.on('connection', async (ws: ExtendedWebSocket, req) => {
    console.log('WebSocket connection attempt');

    // Parse authorization from query params or headers
    const url = new URL(req.url!, `http://${req.headers.host}`);
    const token = url.searchParams.get('token') || req.headers.authorization?.replace('Bearer ', '');
    
    let userId: string | undefined;
    if (token) {
      try {
        // SECURITY FIX: Use proper JWT verification instead of payload extraction
        const { ZKPAuthService } = await import('./services/zkpAuth');
        const decoded = ZKPAuthService.verifyToken(token);
        userId = decoded.sub;
        ws.userId = userId;
        console.log(`WebSocket authenticated for user: ${userId}`);
      } catch (error) {
        console.warn('Invalid token provided for WebSocket connection:', error instanceof Error ? error.message : 'Unknown error');
        ws.send(JSON.stringify({
          type: 'error',
          message: 'Authentication failed. Please login again.',
          code: 'AUTH_FAILED'
        }));
        ws.close(1008, 'Authentication failed');
        return;
      }
    } else {
      console.warn('No authentication token provided for WebSocket connection');
      ws.send(JSON.stringify({
        type: 'error',
        message: 'Authentication token required for collaboration features.',
        code: 'AUTH_REQUIRED'
      }));
      ws.close(1008, 'Authentication required');
      return;
    }

    // Initialize collaboration service for this connection
    await collaborationService.handleConnection(ws, userId);

    ws.on('message', async (data) => {
      try {
        const message: WebSocketMessage = JSON.parse(data.toString());
        
        // Handle collaboration-specific message types
        switch (message.type) {
          case 'join':
            if (!userId) {
              ws.send(JSON.stringify({
                type: 'error',
                message: 'Authentication required to join collaboration room'
              }));
              return;
            }
            
            try {
              const { projectId, fileId } = message.data;
              const room = await collaborationService.joinRoom(userId, projectId, fileId);
              ws.roomId = room.roomId;
              
              ws.send(JSON.stringify({
                type: 'joined',
                data: {
                  roomId: room.roomId,
                  users: Array.from(room.users.values()),
                  revision: room.documentRevision
                }
              }));
            } catch (error) {
              ws.send(JSON.stringify({
                type: 'error',
                message: error instanceof Error ? error.message : 'Failed to join room'
              }));
            }
            break;

          case 'leave':
            if (userId && ws.roomId) {
              await collaborationService.leaveRoom(userId, ws.roomId);
              ws.roomId = undefined;
            }
            break;

          case 'operation':
            if (!userId || !ws.roomId) {
              ws.send(JSON.stringify({
                type: 'error',
                message: 'Must be in a room to send operations'
              }));
              return;
            }
            
            try {
              const { operation } = message.data;
              const transformedOp = await collaborationService.processOperation(
                userId, 
                operation, 
                ws.roomId
              );
              
              // Send acknowledgment back to sender
              ws.send(JSON.stringify({
                type: 'operation_ack',
                data: {
                  originalId: operation.id,
                  transformedOperation: transformedOp
                }
              }));
            } catch (error) {
              ws.send(JSON.stringify({
                type: 'error',
                message: error instanceof Error ? error.message : 'Failed to process operation'
              }));
            }
            break;

          case 'cursor':
            if (!userId || !ws.roomId) return;
            
            const { cursorPosition, selection, isTyping } = message.data;
            await collaborationService.updateCursor(
              userId, 
              ws.roomId, 
              cursorPosition, 
              selection, 
              isTyping
            );
            break;

          case 'presence':
            if (!userId || !ws.roomId) return;
            
            const { user, action } = message.data;
            if (action === 'update') {
              collaborationService.updateUserPresence(ws.roomId, userId, user);
            }
            break;

          // Legacy message types for backward compatibility
          case 'consciousness_update':
            wss.clients.forEach((client) => {
              if (client !== ws && client.readyState === WebSocket.OPEN) {
                client.send(JSON.stringify({
                  type: 'consciousness_update',
                  data: message.data
                }));
              }
            });
            break;
          
          case 'file_change':
            // Handle legacy file change messages
            if (ws.roomId) {
              const room = collaborationService.getRoom(ws.roomId);
              if (room) {
                // Broadcast to room users
                wss.clients.forEach((client: ExtendedWebSocket) => {
                  if (client !== ws && 
                      client.readyState === WebSocket.OPEN && 
                      client.roomId === ws.roomId) {
                    client.send(JSON.stringify({
                      type: 'file_change',
                      data: message.data
                    }));
                  }
                });
              }
            } else {
              // Fallback to broadcast to all clients
              wss.clients.forEach((client) => {
                if (client !== ws && client.readyState === WebSocket.OPEN) {
                  client.send(JSON.stringify({
                    type: 'file_change',
                    data: message.data
                  }));
                }
              });
            }
            break;
          
          default:
            console.log('Unknown message type:', message.type);
        }
      } catch (error) {
        console.error('Error processing WebSocket message:', error);
        ws.send(JSON.stringify({
          type: 'error',
          message: 'Failed to process message'
        }));
      }
    });

    ws.on('close', () => {
      console.log('WebSocket connection closed');
      // collaborationService.handleDisconnection is called automatically
    });

    ws.on('error', (error) => {
      console.error('WebSocket error:', error);
    });

    // Send welcome message
    ws.send(JSON.stringify({
      type: 'welcome',
      message: 'Connected to Space Child WebSocket',
      userId,
      timestamp: Date.now()
    }));
  });

  return httpServer;
}<|MERGE_RESOLUTION|>--- conflicted
+++ resolved
@@ -23,12 +23,8 @@
 import multiagentRoutes from "./routes/multiagent";
 import webSearchRoutes from "./routes/webSearch";
 import consciousnessInfrastructureRoutes from "./routes/consciousness-infrastructure";
-<<<<<<< HEAD
 import realConsciousnessRoutes from "./routes/real-consciousness";
 import intelligenceRoutes from "./routes/intelligence";
-=======
-import realConsciousnessRoutes from "./routes/real-consciousness.js";
->>>>>>> 860e5e5c
 import { WebSocketMessage, createRoomId } from "@shared/collaboration";
 import { OperationalTransform } from "@shared/operationalTransform";
 
@@ -833,7 +829,7 @@
       }
       
       const { multiAgentService } = await import("./services/multiAgent");
-      await multiAgentService.startCollaboration(parseInt(projectId), userId, goal);
+      await multiAgentService.startSession(parseInt(projectId), userId, goal);
       
       res.json({ success: true, message: "Multi-agent collaboration started" });
     } catch (error) {
@@ -845,8 +841,8 @@
   app.get('/api/multiagent/status', zkpAuthenticated, async (req: any, res) => {
     try {
       const { multiAgentService } = await import("./services/multiAgent");
-      const status = await multiAgentService.getStatus();
-      const agentStatuses = multiAgentService.getAgentStatuses();
+      const status = multiAgentService.getSessionStatus();
+      const agentStatuses = multiAgentService.getAllAgentStatuses();
       
       res.json({ status, agentStatuses });
     } catch (error) {
